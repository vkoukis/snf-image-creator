<<<<<<< HEAD
snf-image-creator (0.6.2-2~wheezy) wheezy; urgency=low

  * Move winexe to Suggests

 -- Nikos Skalkotos <skalkoto@grnet.gr>  Tue, 10 Jun 2014 17:46:46 +0300
=======
snf-image-creator (0.7~rc3-1~wheezy) wheezy; urgency=low

  * New upstream version

 -- Nikos Skalkotos <skalkoto@grnet.gr>  Tue, 16 Sep 2014 17:04:24 +0300

snf-image-creator (0.7~rc2-1~wheezy) wheezy; urgency=low

  * New upstream version

 -- Nikos Skalkotos <skalkoto@grnet.gr>  Fri, 12 Sep 2014 16:00:59 +0300

snf-image-creator (0.7~rc1-1~wheezy) wheezy; urgency=low

  * New upstream version

 -- Nikos Skalkotos <skalkoto@grnet.gr>  Thu, 11 Sep 2014 15:12:26 +0300
>>>>>>> cccf9bcc

snf-image-creator (0.6.2-1~wheezy) wheezy; urgency=low

  * New upstream version

 -- Nikos Skalkotos <skalkoto@grnet.gr>  Tue, 10 Jun 2014 15:01:48 +0300

snf-image-creator (0.6-1~wheezy) wheezy; urgency=low

  * New upstream version

 -- Nikos Skalkotos <skalkoto@grnet.gr>  Wed, 08 Jan 2014 13:40:09 +0200

snf-image-creator (0.5.3-1~wheezy) wheezy; urgency=low

  * New upstream version

 -- Nikos Skalkotos <skalkoto@grnet.gr>  Thu, 10 Oct 2013 12:47:04 +0300

snf-image-creator (0.5.1-1~wheezy) wheezy; urgency=low

  * New upstream version

 -- Nikos Skalkotos <skalkoto@grnet.gr>  Fri, 23 Aug 2013 17:00:20 +0300

snf-image-creator (0.5-1~wheezy) wheezy; urgency=low

  * New upstream version

 -- Nikos Skalkotos <skalkoto@grnet.gr>  Thu, 22 Aug 2013 13:05:37 +0300

snf-image-creator (0.4.3-1~wheezy) wheezy; urgency=low

  * New upstream version

 -- Nikos Skalkotos <skalkoto@grnet.gr>  Thu, 18 Jul 2013 12:26:13 +0300

snf-image-creator (0.4.2-1~wheezy) wheezy; urgency=low

  * New upstream version

 -- Nikos Skalkotos <skalkoto@grnet.gr>  Thu, 18 Jul 2013 09:41:56 +0300

snf-image-creator (0.4.1-1~wheezy) wheezy; urgency=low

  * New upstream version

 -- Nikos Skalkotos <skalkoto@grnet.gr>  Thu, 27 Jun 2013 14:42:31 +0300

snf-image-creator (0.3-1wheezy) wheezy; urgency=low

  * Repack for wheezy

 -- Nikos Skalkotos <skalkoto@grnet.gr>  Wed, 05 Jun 2013 13:15:39 +0300

snf-image-creator (0.3-1) stable; urgency=low

  * New upstream version

 -- Nikos Skalkotos <skalkoto@grnet.gr>  Wed, 05 Jun 2013 13:02:34 +0300

snf-image-creator (0.1.0-1) stable; urgency=low

  * New upstream version

 -- Nikos Skalkotos <skalkoto@grnet.gr>  Thu, 01 Nov 2012 16:09:17 +0200









<<<<<<< HEAD
=======


>>>>>>> cccf9bcc
<|MERGE_RESOLUTION|>--- conflicted
+++ resolved
@@ -1,10 +1,3 @@
-<<<<<<< HEAD
-snf-image-creator (0.6.2-2~wheezy) wheezy; urgency=low
-
-  * Move winexe to Suggests
-
- -- Nikos Skalkotos <skalkoto@grnet.gr>  Tue, 10 Jun 2014 17:46:46 +0300
-=======
 snf-image-creator (0.7~rc3-1~wheezy) wheezy; urgency=low
 
   * New upstream version
@@ -22,7 +15,12 @@
   * New upstream version
 
  -- Nikos Skalkotos <skalkoto@grnet.gr>  Thu, 11 Sep 2014 15:12:26 +0300
->>>>>>> cccf9bcc
+
+snf-image-creator (0.6.2-2~wheezy) wheezy; urgency=low
+
+  * Move winexe to Suggests
+
+ -- Nikos Skalkotos <skalkoto@grnet.gr>  Tue, 10 Jun 2014 17:46:46 +0300
 
 snf-image-creator (0.6.2-1~wheezy) wheezy; urgency=low
 
@@ -89,17 +87,3 @@
   * New upstream version
 
  -- Nikos Skalkotos <skalkoto@grnet.gr>  Thu, 01 Nov 2012 16:09:17 +0200
-
-
-
-
-
-
-
-
-
-<<<<<<< HEAD
-=======
-
-
->>>>>>> cccf9bcc
