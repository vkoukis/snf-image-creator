<<<<<<< HEAD

__version__ = "0.4.3next"
__version_vcs_info__ = {
    'branch': 'develop',
    'revid': '64556e6',
    'revno': 330}
__version_user_email__ = "skalkoto@grnet.gr"
__version_user_name__ = "Nikos Skalkotos"
=======
__version__ = "0.4.4"
__version_info__ = ['0', '4', '4']
__version_vcs_info__ = {
    'branch': 'hotfix-0.4.4',
    'revid': 'ce66ae3',
    'revno': 322}
__version_user_info__ = "skalkoto@darkstar.admin.grnet.gr"
>>>>>>> 3784c7c1
<|MERGE_RESOLUTION|>--- conflicted
+++ resolved
@@ -1,18 +1,8 @@
-<<<<<<< HEAD
 
-__version__ = "0.4.3next"
+__version__ = "0.4.4next"
 __version_vcs_info__ = {
     'branch': 'develop',
-    'revid': '64556e6',
-    'revno': 330}
+    'revid': 'c5effe0',
+    'revno': 370}
 __version_user_email__ = "skalkoto@grnet.gr"
-__version_user_name__ = "Nikos Skalkotos"
-=======
-__version__ = "0.4.4"
-__version_info__ = ['0', '4', '4']
-__version_vcs_info__ = {
-    'branch': 'hotfix-0.4.4',
-    'revid': 'ce66ae3',
-    'revno': 322}
-__version_user_info__ = "skalkoto@darkstar.admin.grnet.gr"
->>>>>>> 3784c7c1
+__version_user_name__ = "Nikos Skalkotos"