
<<<<<<< HEAD
__version__ = "0.6next"
__version_vcs_info__ = {
    'branch': 'develop',
    'revid': '94db968',
    'revno': 427}
=======
__version__ = "0.6.1"
__version_vcs_info__ = {
    'branch': 'master',
    'revid': '280a0e5',
    'revno': 430}
>>>>>>> 135fd46c
__version_user_email__ = "skalkoto@grnet.gr"
__version_user_name__ = "Nikos Skalkotos"<|MERGE_RESOLUTION|>--- conflicted
+++ resolved
@@ -1,16 +1,7 @@
-
-<<<<<<< HEAD
-__version__ = "0.6next"
-__version_vcs_info__ = {
-    'branch': 'develop',
-    'revid': '94db968',
-    'revno': 427}
-=======
-__version__ = "0.6.1"
+__version__ = "0.6.1next"
 __version_vcs_info__ = {
     'branch': 'master',
     'revid': '280a0e5',
     'revno': 430}
->>>>>>> 135fd46c
 __version_user_email__ = "skalkoto@grnet.gr"
 __version_user_name__ = "Nikos Skalkotos"